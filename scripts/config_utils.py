--- conflicted
+++ resolved
@@ -115,8 +115,6 @@
         "single_cell"
     ]["single_file_only_output_file"]
 
-<<<<<<< HEAD
-=======
     # Build paths to normalize yaml document
     config["normalize"]["normalize_output_dir"] = pathlib.Path(
         config["normalize"]["output_basedir"], batch
@@ -143,7 +141,6 @@
             f"{batch}_{feature_select_level}_normalized_feature_select.csv.gz",
         )
 
->>>>>>> 8c5e99f9
     return config
 
 
