---
master_config:
  step: generate-profiles
  pipeline: Pooled Cell Painting
  project_tag: 2018_11_20_Periscope_Calico
---
core:
  batch: 20190919_6W_CP074A
  project_dir: /Users/gway/work/projects/
  site_dir: ../0.preprocess-sites/data/
  output_single_cell_dir: single_cell/
  output_profile_dir: profiles/
<<<<<<< HEAD
  output_one_single_cell_file_only: false
=======
  output_one_single_cell_file_only: true
>>>>>>> 8c5e99f9
  categorize_cell_quality: simple
  compression: gzip
  float_format: "%.5g"
  compartments:
    - Cells
    - Nuclei
    - Cytoplasm
  parent_cols:
    cells:
      - Parent_Nuclei
    cytoplasm:
      - Parent_Nuclei
      - Parent_Cells
    spots:
      - Parent_Cells
  id_cols:
    - ImageNumber
    - ObjectNumber
  control_barcodes:
    - NT
  ignore_files:
    - .DS_Store
---
single_cell:
  perform: true
  prefilter_features: true
  filter_cell_quality:
    - Perfect
    - Great
  cell_quality_column: Metadata_Foci_Cell_Quality
  output_basedir: data/single_cell
  merge_columns:
    image_column: ImageNumber
    linking_compartment: Cytoplasm
    linking_columns:
      cells: Metadata_Cytoplasm_Parent_Cells
      nuclei: Metadata_Cytoplasm_Parent_Nuclei
    metadata_linking_columns:
      - Metadata_Foci_site
      - Metadata_Cells_ObjectNumber
---
aggregate:
  perform: true
  output_basedir: data/profiles
  operation: median
  features: infer
  levels:
    gene:
      - Metadata_Foci_Barcode_MatchedTo_GeneCode
    guide:
      - Metadata_Foci_Barcode_MatchedTo_GeneCode
      - Metadata_Foci_Barcode_MatchedTo_Barcode
---
normalize:
  perform: true
  output_basedir: data/profiles
  method: standardize
  levels:
    - gene
    - guide
    - single_cell
  by_samples: all
  features: infer
---
feature_select:
  perform: true
  output_basedir: data/profiles
  operations:
    - variance_threshold
    - drop_na_columns
    - blacklist
    - drop_outliers
  levels:
    - gene
    - guide
    - single_cell
  drop_samples: none
  features: infer
  na_cutoff: 0
  corr_threshold: 0.9<|MERGE_RESOLUTION|>--- conflicted
+++ resolved
@@ -10,11 +10,7 @@
   site_dir: ../0.preprocess-sites/data/
   output_single_cell_dir: single_cell/
   output_profile_dir: profiles/
-<<<<<<< HEAD
   output_one_single_cell_file_only: false
-=======
-  output_one_single_cell_file_only: true
->>>>>>> 8c5e99f9
   categorize_cell_quality: simple
   compression: gzip
   float_format: "%.5g"
